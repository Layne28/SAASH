--- conflicted
+++ resolved
@@ -246,7 +246,6 @@
 
         return self.__last_updated
 
-<<<<<<< HEAD
     def get_bond_types(self):
         #return a dict with each bond type present and how many of those bonds there are
 
@@ -260,24 +259,12 @@
 
         
     def __update_bodies(self, bodies):
-=======
-    def __update_body_ids(self):
->>>>>>> 53a74f1a
 
         #update the bodies in this cluster to have the cluster's id
         for bod in self.__bodies:
             bod.set_cluster_id(self, self.__cluster_index)
 
-<<<<<<< HEAD
-        return
-
-=======
-    def __remove_body_ids(self):
-
-        #remove the cluster index from all bodies, for cases were bodies are lost
-        for bod in self.__bodies:
-            bod.set_cluster_id(self, -1)
->>>>>>> 53a74f1a
+        return
 
 
 
